--- conflicted
+++ resolved
@@ -122,7 +122,9 @@
 
 # %%
 # creating stack of img arrays that are rotated and horizontally flipped
-stacked_images, stacked_filenames  = stack_array(img_dir, validation_area, expanded_outputs=True)
+stacked_images, stacked_filenames = stack_array(
+    img_dir, validation_area, expanded_outputs=True
+)
 stacked_images.shape
 
 # %% [markdown]
@@ -156,15 +158,10 @@
 # #### Contrast
 
 # %%
-<<<<<<< HEAD
 if include_contrast_adjustments:
     # values <1 will decrease contrast while values >1 will increase contrast
     contrast_factor = 2
     adjusted_contrast = adjust_contrast(stacked_images, contrast_factor)
-=======
-# creating stack of background img arrays with no augmentation
-background_images, background_filenames = stack_background_arrays(img_dir, expanded_outputs=True)
->>>>>>> a58edd54
 
 # %% [markdown]
 # #### Background images
@@ -172,18 +169,24 @@
 # %%
 if include_backgrounds:
     # creating stack of background img arrays with no augmentation
-    background_images = stack_background_arrays(img_dir)
+    background_images, background_filenames = stack_background_arrays(
+        img_dir, expanded_outputs=True
+    )
 
 # %% [markdown]
 # #### Expand Filenames List
 
 # %%
 # Order of Final image array needs to be followed
-all_stacked_filenames = np.concatenate([stacked_filenames] + [background_filenames], axis=0)
+all_stacked_filenames = np.concatenate(
+    [stacked_filenames] + [background_filenames], axis=0
+)
 # Repeats the stacked_filenames to match the number of augmentations
 stacked_filenames = np.tile(stacked_filenames, 3)
 # Concatenates the remainder
-all_stacked_filenames = np.concatenate([all_stacked_filenames] + [stacked_filenames], axis=0)
+all_stacked_filenames = np.concatenate(
+    [all_stacked_filenames] + [stacked_filenames], axis=0
+)
 all_stacked_filenames.shape
 
 # %% [markdown]
@@ -315,19 +318,19 @@
 # ## Training parameters <a name="trainingparameters"></a>
 
 # %%
-<<<<<<< HEAD
 if "validation_images" not in locals() or validation_images is None:
     validation_images = None
-=======
-X_train, X_test, y_train, y_test, filenames_train, filenames_test = split_data(all_stacked_images, stacked_masks_cat, all_stacked_filenames)
->>>>>>> a58edd54
 
 if "validation_masks_cat" not in locals() or validation_masks_cat is None:
     validation_masks_cat = None
 
 # %%
-X_train, X_test, y_train, y_test = split_data(
-    all_stacked_images, stacked_masks_cat, validation_images, validation_masks_cat
+X_train, X_test, y_train, y_test, filenames_train, filenames_test = split_data(
+    all_stacked_images,
+    stacked_masks_cat,
+    validation_images,
+    validation_masks_cat,
+    all_stacked_filenames,
 )
 
 # %%
@@ -546,10 +549,6 @@
 plt.legend()
 plt.show()
 
-# %%
-import keras
-model = keras.models.load_model('/home/jupyter/net-zero-somalia-analysis/somalia_unfpa_census_support/models/phase_1_5_np_07_06_23_validate.hdf5', custom_objects={'dice_loss_plus_1focal_loss': total_loss, 'jacard_coef':jacard_coef})
-
 # %% [markdown]
 # ### Mean IoU
 
@@ -580,20 +579,6 @@
 prediction = model.predict(test_img_input)
 predicted_img = np.argmax(prediction, axis=3)[0, :, :]
 
-<<<<<<< HEAD
-# %% [raw]
-# plt.figure(figsize=(12, 8))
-# plt.subplot(231)
-# plt.title("Testing Image")
-# plt.imshow(test_img[:, :, :3])
-# plt.subplot(232)
-# plt.title("Testing Label")
-# plt.imshow(ground_truth)
-# plt.subplot(233)
-# plt.title("Prediction on test image")
-# plt.imshow(predicted_img)
-# plt.show()
-=======
 # %%
 plt.figure(figsize=(12, 8))
 plt.subplot(231)
@@ -613,6 +598,7 @@
 # %%
 import pandas as pd
 import json
+import cv2
 
 
 def compute_class_counts(y_pred, y_actual):
@@ -633,12 +619,12 @@
     class_counts_actual = []
 
     class_labels = {0: "Background", 1: "Building", 2: "Tent"}
-    
+
     # Load in the actual feature numbers from geoJSONs
     features_file = mask_dir.joinpath("feature_dict.json")
     with open(features_file) as f:
         feature_data = json.load(f)
-    
+
     # Counts predicted arrays using connected Connected Components
 
     for tile_index in range(y_pred.shape[0]):
@@ -663,17 +649,16 @@
             tile_counts_pred[class_label] = num_objects_pred
 
         class_counts_pred.append(tile_counts_pred)
-        
-    
+
     for filename in filenames_test:
-            if filename in feature_data:
-                class_counts_actual.append(feature_data[filename])
-            else:
-                print(filename)
+        if filename in feature_data:
+            class_counts_actual.append(feature_data[filename])
+        else:
+            print(filename)
 
     # Create a pandas DF
     df = pd.DataFrame(columns=["Tile"] + list(class_labels.values()))
-  
+
     # Populate the DataFrame with the actual counts for each class in each tile
 
     for tile_index in range(y_pred.shape[0]):
@@ -692,27 +677,16 @@
 
     # probably want to change this when file name added
     df["Tile"] = filenames_test
-    df = df.reindex(columns=['Tile', 'Tent', 'Tent_actual', 'Building', 'Building_actual'])
+    df = df.reindex(
+        columns=["Tile", "Tent", "Tent_actual", "Building", "Building_actual"]
+    )
     return df
+
 
 # %%
 class_counts_df = compute_class_counts(y_pred, y_test)
 # class_counts_df = class_counts_df.drop(columns="Background")
 class_counts_df
-
-# %%
-plt.figure(figsize=(12, 8))
-plt.subplot(231)
-plt.title("Testing Image")
-plt.imshow(X_test[100][:, :, :3])
-plt.subplot(232)
-plt.title("Testing Label")
-plt.imshow(y_test[100])
-plt.subplot(233)
-plt.title("Prediction on test image")
-plt.imshow(y_pred[100])
-plt.show()
->>>>>>> a58edd54
 
 # %% [markdown]
 # ### Confusion Matrix
@@ -764,7 +738,7 @@
 conf_mat_percent = conf_mat / row_sums[:, np.newaxis]
 
 display = ConfusionMatrixDisplay(
-    confusion_matrix=conf_mat_percent,display_labels=labels
+    confusion_matrix=conf_mat_percent, display_labels=labels
 )
 
 # plot the confusion matrix
