--- conflicted
+++ resolved
@@ -17,10 +17,6 @@
 import folium
 import json
 from pathlib import Path
-from pyproj import Transformer
-import rasterio as rio
-from pathlib import Path
-from rasterio.plot import show
 
 # %%
 # import custom functions
@@ -37,7 +33,6 @@
     change_band_order,
     clip_and_normalize_raster,
     create_geojsons_of_extents,
-<<<<<<< HEAD
     return_geo_meta_from_tiff,
     get_reprojected_bounds,
 )
@@ -45,23 +40,14 @@
 # %% [markdown]
 # ### Set-up filepaths
 
-=======
-    return_bounds_from_tiff,
-    get_reprojected_bounds,
-)
-
->>>>>>> f88beec9
 # %%
 data_dir = Path.cwd().parent.joinpath("data")
 planet_imgs_path = setup_sub_dir(data_dir, "planet_images")
 priority_area_geojsons_dir = setup_sub_dir(data_dir, "priority_areas_geojson")
 
-<<<<<<< HEAD
 # %% [markdown]
 # ### Preprocess Planet raster
 
-=======
->>>>>>> f88beec9
 # %%
 priority_area_of_interest = "Baidoa"
 path_to_imgs = planet_imgs_path.joinpath(priority_area_of_interest)
@@ -75,25 +61,14 @@
     extract_dates_from_image_filenames(file_name.stem) for file_name in tiff_img_list
     ]
 
-<<<<<<< HEAD
 raster_filepath = tiff_img_list[0]
 
 img_array = return_array_from_tiff(raster_filepath)
-=======
-raster = tiff_img_list[0]
-
-img_array = return_array_from_tiff(raster)
->>>>>>> f88beec9
 
 img_arr_reordered = change_band_order(img_array)
 
 normalised_img = clip_and_normalize_raster(img_arr_reordered, 99)
 
-<<<<<<< HEAD
-=======
-#show(normalised_img)
-
->>>>>>> f88beec9
 # %%
 doolow = [4.160722262, 42.0770588]
 
@@ -112,42 +87,8 @@
         control = True
        ).add_to(m)
 
-<<<<<<< HEAD
 # %% [markdown]
 # ### Add raster layer
-=======
-# %%
-# code largely courtesy of https://gis.stackexchange.com/questions/393938/plotting-landsat-image-on-folium-maps
-
-# load Planet imagery data for Doolow
-# TODO: Generalise for other data files when present.
-images_dir = data_dir.joinpath("20220830_070622_Dolow_skysatcollect_pansharpened_udm2", "files")
-image_path = images_dir.joinpath("20220830_070622_ssc2_u0001_pansharpened_clip.tif")
-
-dst_crs = "EPSG:4326" # Global projection: WGS84
-
-with rio.open(image_path) as src:
-    img = src.read()
-    img = img
-    src_crs = src.crs["init"].upper()
-    min_lon, min_lat, max_lon, max_lat = src.bounds
-
-## Conversion from UTM to WGS84 CRS
-bounds_orig = [[min_lat, min_lon], [max_lat, max_lon]]
-
-bounds_fin = []
-
-for item in bounds_orig:
-    #converting to lat/lon
-    lat = item[0]
-    lon = item[1]
-
-    proj = Transformer.from_crs(int(src_crs.split(":")[1]), int(dst_crs.split(":")[1]), always_xy=True)
-
-    lon_n, lat_n = proj.transform(lon, lat)
-
-    bounds_fin.append([lat_n, lon_n])
->>>>>>> f88beec9
 
 # %%
 folium.raster_layers.ImageOverlay(normalised_img.transpose(1, 2, 0),
