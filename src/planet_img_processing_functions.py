--- conflicted
+++ resolved
@@ -78,15 +78,6 @@
     return(tiff_img_list)
 
 
-# Refactor into funcs for: (not in order)
-# 1) reading planet image
-# 2) getting dates from title
-# 3) change band order of images
-# 4) unzip images
-# 5) image standardisation
-
-#%%
-
 def return_array_from_tiff(img_path):
     """Get array from tiff raster.
 
@@ -101,8 +92,7 @@
 
 
 def return_geo_meta_from_tiff(img_path):
-    """Get bounding box from tiff raster. Assumes consistent use of WGS84
-    #TODO: Check and convert where neccessary
+    """Get bounding box and CRS from tiff raster.
 
     Parameters
     ----------
@@ -214,11 +204,7 @@
 
 def get_reprojected_bounds(raster_file, desired_crs = 4326):
     """Returns bounds from raster and reprojects to desired CRS"""
-<<<<<<< HEAD
     bounding_box, raster_crs = return_geo_meta_from_tiff(raster_file)
-=======
-    bounding_box, raster_crs = return_geo_meta_from_tiff(tiff_img_list[0])
->>>>>>> f88beec9
     xmin, ymin, xmax, ymax = bounding_box
     transformer = Transformer.from_crs(raster_crs, desired_crs)
     xmin, ymin = transformer.transform(xmin, ymin)
