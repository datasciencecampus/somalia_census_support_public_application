--- conflicted
+++ resolved
@@ -400,10 +400,7 @@
             row_data[class_label + "_pixel_sum"] = tile_objects.get(
                 class_label + "_pixel_sum", 0
             )
-<<<<<<< HEAD
-=======
-
->>>>>>> 999c28d9
+
         df = df.append(row_data, ignore_index=True)
 
     df.set_index("Tile", inplace=True)
