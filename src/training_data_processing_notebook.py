--- conflicted
+++ resolved
@@ -123,17 +123,6 @@
 img_arr_reordered = change_band_order(img_array)
 normalised_img = clip_and_normalize_raster(img_arr_reordered, 99)
 
-<<<<<<< HEAD
-
-# %%
-def reorder_array(img_arr, height_index, width_index, bands_index):
-    # Re-order the array into height, width, bands order.
-    arr = np.transpose(img_arr, axes=[height_index, width_index, bands_index])
-    return arr
-
-
-=======
->>>>>>> 348e2348
 # %%
 # transpose array to (x, y, band) from (band, x, y)
 normalised_img = reorder_array(normalised_img, 1, 2, 0)
