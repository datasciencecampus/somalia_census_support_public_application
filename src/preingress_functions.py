#!/usr/bin/env python
# coding: utf-8
# %%
""" Script of functions for checking mask and img files before they are added GCP ingress folder. """


# %%
from pathlib import Path
from functions_library import get_folder_paths
import re
import warnings
import geopandas as gpd
from colorama import Fore


# %%
# Note directories of interest
folder_dict = get_folder_paths()

training_img_dir = Path(folder_dict["training_img_dir"])
training_mask_dir = Path(folder_dict["training_mask_dir"])
validation_img_dir = Path(folder_dict["validation_img_dir"])
validation_mask_dir = Path(folder_dict["validation_mask_dir"])


# %%
def change_to_lower_case(files):

    """
    Changes file names for img and mask files to lower case in training or validation data before ingress to GCP.

    Parameters
    ----------
    files: list
        Absolute paths for img or mask files on local machine

    Returns
    -------
    files_lower : list
        Lower case img and mask file names stored in list.
    """

    # Makes img and mask file names lower case and stored in list
    files_lower = [Path(file.parent, file.name.lower()) for file in files]

    # Loop through both lists to rename original img or mask file name
    for file_original, file_lower in zip(files, files_lower):
        file_original.rename(file_lower)

    return files_lower


# %%
def vice_versa_check_mask_file_for_img_file(img_files, mask_files, for_mask_or_img):

    """
    Checks mask file names to see if they have a corresponding img file in training or validation data before ingress to GCP.
    Will also check if img file names to see if they have a corresponding mask file

    Parameters
    ----------
    img_files: list
        List of img files in lower case
    mask_files: list
        List of mask files in lower case
    for_mask_or_img: character
        If "mask" then will check whether mask files have an img file with the same name. If "img" will do
        check whether img files have a mask file with the same name.

    Returns
    -------
    Warning if there is not a corresponding img file for mask file name or vice versa
    """

    # Note whether working on mask or image files
    files_of_interest = None
    paired_files = None
    if for_mask_or_img == "mask":
        files_of_interest = mask_files
        paired_files = img_files
    elif for_mask_or_img == "img":
        files_of_interest = img_files
        paired_files = mask_files
    else:
        raise Exception(
            f'Option for for_mask_or_img paramater ({for_mask_or_img})) not recognised. Use either "mask" or "img"'
        )

    # Get names of paired files
    paired_file_names = [file.name for file in paired_files]

    # Examine each file of interest
    for file in files_of_interest:

        # Initialise string to store
        file_pair = None

        # Check if banding present (relevant for image files)
        if "bgr" in file.name or "rgb" in file.name:
            file_pair = file.stem[:-4] + ".geojson"

        elif for_mask_or_img == "img":
            file_pair = file.stem + ".geojson"
            warnings.warn(f"banding pattern isn't present in {file.name}")

        else:  # files with no banding should be mask files (GeoJSON)
            file_pair = file.stem + "_bgr.tif"

        # Check if equivalent file exists
        if file_pair not in paired_file_names:
            warnings.warn(
                f"Equivalent ({file_pair}) for current file ({file}) doesn't exist"
            )


# %%
def check_naming_convention_upheld(
    img_files_lower,
    mask_files_lower,
    data_type,
    naming_convention_pattern_for_training=r"training_data_.+_[0-9]+_*",
    naming_convention_pattern_for_validation=r"validation_data_.+_[0-9]+_*",
    naming_convention=[
        "training_data_<area>_<tile no>_<initials>_<bgr>.tif",
        "training_data_<area>_<tile no>_<initials>.geojson",
        "validation_data_<area>_<tile no>_<initials>_<bgr>.tif",
        "validation_data_<area>_<tile no>_<initials>.geojson",
    ],
):
    """
    Checks if the correct naming convention is being used for image and mask files in training or validation data.

    Parameters
    ----------
    img_files_lower: list
        List of image filenames in lowercase.
    mask_files_lower: list
        List of mask filenames in lowercase.
    data_type: str
        Indicates whether the checked tiles are for "training" or "validation" data.
    naming_convention_pattern_for_training: str, optional
        Regular expression pattern representing the expected structure for training data filenames.
    naming_convention_pattern_for_validation: str, optional
        Regular expression pattern representing the expected structure for validation data filenames.
    naming_convention: list of str
        List of strings representing the expected naming conventions.

    Returns
    -------
    None
        Generates a warning if naming convention for image or mask file is incorrect.
    """
    naming_pattern = (
        naming_convention_pattern_for_training
        if data_type == "training"
        else naming_convention_pattern_for_validation
    )

    for file in img_files_lower + mask_files_lower:
        if not re.match(naming_pattern, file.name):
            convention_type = "imgs" if data_type == "training" else "masks"
            correct_convention = (
                naming_convention[0]
                if data_type == "training"
                else naming_convention[2]
            )
            warning_message = f"The naming convention for ({file}) is not correct. Please change to {correct_convention} for {convention_type}."
            warnings.warn(warning_message)


# %%
def cleaning_of_mask_files(mask_files_lower, data_type):

    """
    Cleans geopandas dataframes of all mask files and then overwrites them in the mask folder. Checks for
    additional columns, missing columns and null values.

    Parameters
    ----------
    mask_files_lower: list
        List of mask files in lower case
    data_type: str
        Indicates whether the checked tiles are for "training" or "validation" data.

    Returns
    -------
    Warning message if "Type" column not found along with creation of new column in geopandas dataframe,
    print message and lastly a GeoJSON file that has been cleaned.
    """

    mask_dir = training_mask_dir if data_type == "training" else validation_mask_dir

    # Examine each mask file
    for mask_file in mask_files_lower:

        # Load mask
        mask_gdf = gpd.read_file(str(mask_file))
        column_names = mask_gdf.columns

        # drop fid and id columns
        if "id" in column_names:
            mask_gdf = mask_gdf.drop(columns=["id"])
        elif "fid" in column_names:
            mask_gdf = mask_gdf.drop(columns=["fid"])

        # check if type column not present and send warning
        if "Type" not in column_names and len(mask_gdf.geometry) == 0:
            warnings.warn(
                Fore.GREEN
                + f"""{(mask_file)} contains no Type or geometry.
                Ensure this mask is for a background tile. File has not been modified!"""
            )
            continue

        # check if type column not present and geometry column is - send error
        elif "Type" not in column_names and "geometry" in column_names:
            warnings.warn(
                Fore.GREEN
                + f"""{(mask_file)} contains no type but has geometry.
<<<<<<< HEAD
                Add type information to each polygon using your GIS software. File has not been saved!"""
=======
                Add types in QGIS to the drawn polygons. File has not been saved!"""
>>>>>>> cdadd527
            )
            continue

        # check building types in type column
        if len(mask_gdf.Type.unique()) == 1:
            warnings.warn(
                Fore.GREEN
                + f"""{(mask_file)} contains only 1 type of building!
                Ensure this is correct before uploading to the ingress folder."""
            )

        # check any null values in type column - send error
        if mask_gdf["Type"].isnull().values.any():
            warnings.warn(
                Fore.GREEN
                + f"Type column for ({mask_file}) has null values. File has not been saved!"
            )
            continue

        # check any null values in geometry column - send error
        if mask_gdf["geometry"].isnull().values.any():
            warnings.warn(
                Fore.GREEN
<<<<<<< HEAD
                + f"Geometry column for ({mask_file}) has null values. File has not been saved! Check the file in your GIS software."
=======
                + f"Geometry column for ({mask_file}) has null values. File has not been saved! Check QGIS"
>>>>>>> cdadd527
            )
            continue

        # write back to geojson for training
        mask_gdf.to_file(mask_dir.joinpath(f"{(mask_file.name)}"), driver="GeoJSON")


# %%
def check_same_number_of_files_present(img_files, mask_files):

    """
    Checks if same number of imgs and mask files present - if not then warning

    Parameters
    ----------
    img_files: pathlib
        path for img directory for training or validation data
    mask_files: pathlib
        path for mask directory for training or validation data

    Returns
    -------
    Warning message if number of validation/training img files doesn't
    match number of validation/training mask files
    """

    # Check that same number of imgs and mask files present - if not then warning
    if len(img_files) != len(mask_files):
        warnings.warn(
            f"Number of image files {len(img_files)} doesn't match number of mask files {len(mask_files)}"
        )

    return


# %%

folder_name = [
    "training_img_dir",
    "training_mask_dir",
    "validation_img_dir",
    "validation_mask_dir",
]

# set folder paths
training_img_dir, training_mask_dir, validation_img_dir, validation_mask_dir = [
    Path(folder_dict[folder]) for folder in folder_name
]


def get_file_paths(data_type):
    """
    Get paths for image and mask files based on whether data is training or validation.

    Args:
    data_type (str): either 'training' or 'validation'

    Returns:
        img_files (list): list of paths to image files
        mask_files (list): list of paths to mask files
    """
    if data_type == "training":
        img_dir = training_img_dir
        mask_dir = training_mask_dir
    elif data_type == "validation":
        img_dir = validation_img_dir
        mask_dir = validation_mask_dir
    else:
        raise ValueError("Invalid data_type value")

    img_files = list(img_dir.glob("*.tif"))
    mask_files = list(mask_dir.glob("*.geojson"))

    return img_files, mask_files


# %%
def check_data_type_in_folder(data_type, img_file_names, mask_file_names):

    """
    Checks file name lists for img and mask folders to make sure they match that of the selected data_type

    Parameters
    ----------
    data_type: str
        Indicates whether the checked tiles are for "training" or "validation" data.
    img_file_names: list
        list of image file names in img dir
    mask_file_names: list
        list of image file names in mask dir

    Returns
    -------
    Warning message if part of file name doesn't match that of data_type
    and if .tif or .geojson files are in the wrong folder
    """

    # for f-strings
    if data_type == "validation":
        other_data_type = "training"

    elif data_type == "training":
        other_data_type = "validation"

    # checks img folder to see if it contains the same data as the data_type - if not a warning is generated
    for img_name in img_file_names:
        if (
            data_type + "_data_" not in img_name
            or other_data_type + "_data_" in img_name
        ):
            warnings.warn(
                Fore.BLUE
                + f"""
                Data type chosen is ({data_type}). There are files in the wrong folder!
                Please move ({img_name}) to the ({other_data_type}) data img folder or delete if file unrelated.
                Then reset kernel and run the notebook again"""
            )

    # checks mask folder to see if it contains the same data as the data_type - if not a warning is generated
    for mask_name in mask_file_names:
        if (
            data_type + "_data_" not in mask_name
            or other_data_type + "_data_" in mask_name
        ):
            warnings.warn(
                Fore.BLUE
                + f"""
                Data type chosen is ({data_type}). There are files in the wrong folder!
                Please move ({mask_name}) to the ({other_data_type}) data mask folder or delete if file unrelated.
                Then reset kernel and run the notebook again"""
            )

    # checks for tif files in the mask folder
    for file_type in mask_file_names:
        if ".tif" in file_type:
            warnings.warn(
                Fore.BLUE
                + f"""
                The ({data_type}) data mask folder contains ({file_type}).
                Please move these files to the ({data_type}) data img folder, reset kernel then run the notebook again"""
            )

    # checks for geojson files in the img folder
    for file_type in img_file_names:
        if ".geojson" in file_type:
            warnings.warn(
                Fore.BLUE
                + f"""
                The ({data_type}) data img folder contains ({file_type}).
                Please move files to the ({data_type}) data mask folder, reset kernel then run the notebook again"""
            )<|MERGE_RESOLUTION|>--- conflicted
+++ resolved
@@ -217,11 +217,9 @@
             warnings.warn(
                 Fore.GREEN
                 + f"""{(mask_file)} contains no type but has geometry.
-<<<<<<< HEAD
+
                 Add type information to each polygon using your GIS software. File has not been saved!"""
-=======
-                Add types in QGIS to the drawn polygons. File has not been saved!"""
->>>>>>> cdadd527
+
             )
             continue
 
@@ -245,11 +243,9 @@
         if mask_gdf["geometry"].isnull().values.any():
             warnings.warn(
                 Fore.GREEN
-<<<<<<< HEAD
+
                 + f"Geometry column for ({mask_file}) has null values. File has not been saved! Check the file in your GIS software."
-=======
-                + f"Geometry column for ({mask_file}) has null values. File has not been saved! Check QGIS"
->>>>>>> cdadd527
+
             )
             continue
 
