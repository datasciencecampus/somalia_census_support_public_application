# ---
# jupyter:
#   jupytext:
#     text_representation:
#       extension: .py
#       format_name: percent
#       format_version: '1.3'
#       jupytext_version: 1.16.2
#   kernelspec:
#     display_name: venv-somalia-gcp (Local)
#     language: python
#     name: venv-somalia-gcp
# ---

# %% [markdown]
# ## Notebook for creating footprints
#
# <div class="alert alert-block altert-danger">
#     <i class="fa fa-exclamation-triangle"></i> check the kernel in the above right is`venv-somalia-gcp`
# </div>
#
# **Purpose**
#
# To use a pretrained model to create shelter footprints for an individual Planet image
#
# **Things to note**
#
# - You need to manually select the model you want to use - and ensure it's saved in the `models` directory
# - The Planet image needs to have been broken down into 384 x 384 tiles locally (`create_input_tiles`) and ingressed into local GCP storage

# %% [markdown]
# ## Set-up

# %%
import numpy as np

import keras
from pathlib import Path
import pandas as pd
import ipywidgets as widgets
from IPython.display import display
import rasterio as rio
import folium
import shutil


# %%
from functions_library import get_folder_paths
from loss_functions import get_loss_function
from multi_class_unet_model_build import jacard_coef
from data_augmentation_functions import stack_array
from create_footprint_functions import (
    process_tile,
    process_image_files,
    check_shapes,
    filter_empty_arrays,
    extract_transform_from_directory,
    modify_transform,
)

# %%
folder_dict = get_folder_paths()
models_dir = Path(folder_dict["models_dir"])
outputs_dir = Path(folder_dict["outputs_dir"])

camp_tiles_dir = Path(folder_dict["camp_tiles_dir"])
footprints_dir = Path(folder_dict["footprints_dir"])

# %%
# Set model variables
n_classes = 3
runid = "footprint_runs_2024-06-06_1241"
padding = 8

<<<<<<< HEAD
# %% [markdown]
# ## Load model
=======
# %%
runid = "footprint_runs_2024-06-06_1241"
>>>>>>> 43ee848c

# %%
# find what loss functions was used
conditions_path = outputs_dir / f"{runid}_conditions.txt"
with open(conditions_path, "r") as file:
    text = file.read()
print(text)

# %%
loss_options = (
    "dice",
    "focal",
    "combined",
    "segmentation_models",
    "custom",
    "tversky",
    "focal_tversky",
)
loss_dropdown = widgets.Dropdown(
    options=loss_options, description="select loss function:"
)
display(loss_dropdown)

# %%
loss = get_loss_function(loss_dropdown.value)


# %%
model_filename = f"{runid}.h5"
model_phase = models_dir / model_filename

# %%
model = keras.models.load_model(
    model_phase,
    custom_objects={
        "focal_loss": loss,
        "dice_loss": loss,
        "jacard_coef": jacard_coef,
    },
)

# %% [markdown]
# ## Select area folder

# %%
# get all sub directories within camp tiles folder
sub_dir = [subdir.name for subdir in camp_tiles_dir.iterdir() if subdir.is_dir()]

folder_dropdown = widgets.Dropdown(options=sub_dir, description="select folder:")
display(folder_dropdown)

# %%
area = folder_dropdown.value
area_dir = camp_tiles_dir / area
print(area_dir)

# %% [markdown]
# ### Move files into sub area directories

# %%
# list of img files
img_files = list(area_dir.glob("*.tif"))

# create folders based on second word & move files
for file in img_files:
    first_two_words = file.stem.split("_")[:2]
    area_subdir = "_".join(first_two_words)

    destination_dir = area_dir / area_subdir
    destination_dir.mkdir(parents=True, exist_ok=True)

    shutil.move(str(file), str(destination_dir / file.name))

# %% [markdown]
# ## Select sub area folder

# %%
# get all sub directories within camp tiles folder
sub_dir = [subdir.name for subdir in area_dir.iterdir() if subdir.is_dir()]

sub_folder_dropdown = widgets.Dropdown(options=sub_dir, description="select folder:")
display(sub_folder_dropdown)

# %%
sub_area = sub_folder_dropdown.value
sub_area_dir = area_dir / sub_area
print(sub_area_dir)

# %% [markdown]
# ### Move the polygon tiles into a separate folder
#
# > want to experiment with just using polygons not tiles hence keeping these for now

# %%
polygon_directory = sub_area_dir / "polygon_tiles"
polygon_directory.mkdir(exist_ok=True)

for file in sub_area_dir.glob("*.tif"):
    if "polygons" in file.stem:
        destination_path = polygon_directory / file.name
        shutil.move(file, destination_path)
        print(f"Moved {file.name} to {polygon_directory}")

# %% [markdown]
# ### Get image crs

# %%
tiff_files = list(sub_area_dir.glob("*.tif"))
if not tiff_files:
    print("No GeoTIFF files found in the directory.")
    exit()

# Read the first GeoTIFF file
first_tiff_file = tiff_files[0]

# Open the GeoTIFF file
with rio.open(first_tiff_file) as src:
    # Get CRS
    crs = src.crs

print(f"CRS for {sub_area}:", crs)

# %% [markdown]
# ## Process img files
#
# > Put `.geotiff` through same process as training images and output as `.npy`

# %%
# list all .tif files in directoy
img_files = list(sub_area_dir.glob("*.tif"))
img_size = 384

# %%
# create npy arrays & highlight any files with issues
error_files = process_image_files(img_files, img_size, sub_area_dir)


# %%
# check all npy files have the same shape
check_shapes(sub_area_dir)

# %% [markdown]
# ### Create stacked arrays and delete `.npy` files in directory

# %%
unseen_images, unseen_filenames = stack_array(sub_area_dir, expanded_outputs=True)
print(unseen_images.shape)
print(unseen_filenames.shape)

# %%
# delete npy arrays now stacked
for file in Path(area_dir).glob("*npy"):
    file.unlink()

# %% [markdown]
# ### Add padding

# %%
padded_unseen_images = np.pad(
    unseen_images,
    ((0, 0), (padding, padding), (padding, padding), (0, 0)),
    mode="constant",
)
padded_unseen_images.shape

# %% [markdown]
# ### Check for any blank arrays

# %%
filtered_images, filtered_filenames = filter_empty_arrays(
    padded_unseen_images, unseen_filenames
)


# %% [markdown]
# ### Clear memory

# %%
unseen_images = []
padded_unseen_images = []
unseen_filenames = []

# %% [markdown]
# ## Convert to polygons

# %%
# get transformation matrix from original .tiff images
transforms = extract_transform_from_directory(sub_area_dir)

<<<<<<< HEAD
# modaify transformation matrices to account for padding
modified_transforms = dict(
    (k, modify_transform(v, padding)) for k, v in transforms.items()
)

=======
>>>>>>> 43ee848c
# %%
# create georeferenced footpritns
unique_classes = list(range(n_classes))
all_results = []
for idx, (tile, filename) in enumerate(zip(filtered_images, filtered_filenames)):
    result_gdf = process_tile(
        model, tile, unique_classes, filename, idx, modified_transforms, crs
    )
    if result_gdf is not None:
        all_results.append(result_gdf)

all_polygons_gdf = pd.concat(all_results, ignore_index=True)


# %% [markdown]
# ## Add polygon size column to geopandas dataframe

# %%
all_polygons_gdf["polygon_size"] = all_polygons_gdf["geometry"].area

# %% [markdown]
# ## Filter out polygon sizes below 1

# %%
all_polygons_gdf = all_polygons_gdf[all_polygons_gdf["polygon_size"] >= 1]

# reset index
all_polygons_gdf.reset_index(inplace=True, drop=True)

all_polygons_gdf

# %% [markdown]
# ### Save polygons for outputting

# %%
output_footprints = footprints_dir / f"{sub_folder_dropdown.value}_footprints.geojson"
all_polygons_gdf.to_file(output_footprints, driver="GeoJSON")

# %%
output_footprints

# %% [markdown]
# ## Building counts & plotting

# %%
building_count = all_polygons_gdf["type"].value_counts().get("buildings", 0)
tent_count = all_polygons_gdf["type"].value_counts().get("tents", 0)

print("Number of buildings:", building_count)
print("Number of tents:", tent_count)

# %%
filtered_gdf = all_polygons_gdf[all_polygons_gdf["index_num"] == 0]

# change crs into lat/long for plotting
filtered_gdf = filtered_gdf.to_crs(epsg=4326)

# creating multipolygons for plotting testing
dissolved_gdf = filtered_gdf.dissolve(by="type")

# %%

mymap = folium.Map(
    location=[
        filtered_gdf.geometry.centroid.y.mean(),
        filtered_gdf.geometry.centroid.x.mean(),
    ],
    zoom_start=10,
)

for idx, row in filtered_gdf.iterrows():
    folium.GeoJson(row["geometry"]).add_to(mymap)

mymap

# %%<|MERGE_RESOLUTION|>--- conflicted
+++ resolved
@@ -72,15 +72,11 @@
 runid = "footprint_runs_2024-06-06_1241"
 padding = 8
 
-<<<<<<< HEAD
 # %% [markdown]
 # ## Load model
-=======
-# %%
-runid = "footprint_runs_2024-06-06_1241"
->>>>>>> 43ee848c
-
-# %%
+
+# %%
+
 # find what loss functions was used
 conditions_path = outputs_dir / f"{runid}_conditions.txt"
 with open(conditions_path, "r") as file:
@@ -268,14 +264,11 @@
 # get transformation matrix from original .tiff images
 transforms = extract_transform_from_directory(sub_area_dir)
 
-<<<<<<< HEAD
 # modaify transformation matrices to account for padding
 modified_transforms = dict(
     (k, modify_transform(v, padding)) for k, v in transforms.items()
 )
 
-=======
->>>>>>> 43ee848c
 # %%
 # create georeferenced footpritns
 unique_classes = list(range(n_classes))
